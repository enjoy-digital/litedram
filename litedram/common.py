#
# This file is part of LiteDRAM.
#
# Copyright (c) 2016-2019 Florent Kermarrec <florent@enjoy-digital.fr>
# Copyright (c) 2018 John Sully <john@csquare.ca>
# Copyright (c) 2018 bunnie <bunnie@kosagi.com>
# Copyright (c) 2021 Antmicro <www.antmicro.com>
# SPDX-License-Identifier: BSD-2-Clause

import math
from functools import reduce
from operator import add
from collections import OrderedDict

from migen import *

from litex.soc.interconnect import stream

# Helpers ------------------------------------------------------------------------------------------

burst_lengths = {
    "SDR":    1,
    "DDR":    4,
    "LPDDR":  4,
    "DDR2":   4,
    "DDR3":   8,
    "DDR4":   8,
    "LPDDR4": 16,
}

def get_default_cl_cwl(memtype, tck):
    f_to_cl_cwl = OrderedDict()
    if memtype == "SDR":
        f_to_cl_cwl[100e6] = (2, None)
        f_to_cl_cwl[133e6] = (3, None)
    elif memtype == "DDR2":
        f_to_cl_cwl[400e6]  = (3, 2)
        f_to_cl_cwl[533e6]  = (4, 3)
        f_to_cl_cwl[677e6]  = (5, 4)
        f_to_cl_cwl[800e6]  = (6, 5)
        f_to_cl_cwl[1066e6] = (7, 5)
    elif memtype == "DDR3":
        f_to_cl_cwl[800e6]  = ( 6, 5)
        f_to_cl_cwl[1066e6] = ( 7, 6)
        f_to_cl_cwl[1333e6] = (10, 7)
        f_to_cl_cwl[1600e6] = (11, 8)
        f_to_cl_cwl[1866e6] = (13, 9)
    elif memtype == "DDR4":
        f_to_cl_cwl[1333e6] = (9,   9)
        f_to_cl_cwl[1600e6] = (11,  9)
        f_to_cl_cwl[1866e6] = (13, 10)
        f_to_cl_cwl[2133e6] = (15, 11)
        f_to_cl_cwl[2400e6] = (16, 12)
        f_to_cl_cwl[2666e6] = (18, 14)
    else:
        raise ValueError
    for f, (cl, cwl) in f_to_cl_cwl.items():
        m = 2 if "DDR" in memtype else 1
        if tck >= m/f:
            return cl, cwl
    raise ValueError

def get_default_cl(memtype, tck):
    cl, _ = get_default_cl_cwl(memtype, tck)
    return cl

def get_default_cwl(memtype, tck):
    _, cwl = get_default_cl_cwl(memtype, tck)
    return cwl

def get_sys_latency(nphases, cas_latency):
    return math.ceil(cas_latency/nphases)

def get_sys_phase(nphases, sys_latency, cas_latency):
    return sys_latency*nphases - cas_latency

# PHY Pads Transformers ----------------------------------------------------------------------------

class PHYPadsReducer:
    """PHY Pads Reducer

    Reduce DRAM pads to only use specific modules.

    For testing purposes, we often need to use only some of the DRAM modules. PHYPadsReducer allows
    selecting specific modules and avoid re-definining dram pins in the Platform for this.
    """
    def __init__(self, pads, modules, with_cat=False):
        self.pads     = pads
        self.modules  = modules
        self.with_cat = with_cat

    def __getattr__(self, name):
        if name in ["dq"]:
            r = Array([getattr(self.pads, name)[8*i + j]
                for i in self.modules
                for j in range(8)])
            return r if not self.with_cat else Cat(r)
        if name in ["dm", "dqs", "dqs_p", "dqs_n"]:
            r = Array([getattr(self.pads, name)[i] for i in self.modules])
            return r if not self.with_cat else Cat(r)
        else:
            return getattr(self.pads, name)

class PHYPadsCombiner:
    """PHY Pads Combiner

    Combine DRAM pads from fully dissociated chips in a unique DRAM pads structure.

    Most generally, DRAM chips are sharing command/address lines between chips (using a fly-by
    topology since DDR3). On some boards, the DRAM chips are using separate command/address lines
    and this combiner can be used to re-create a single pads structure (that will be compatible with
    LiteDRAM's PHYs) to create a single DRAM controller from multiple fully dissociated DRAMs chips.
    """
    def __init__(self, pads):
        if not isinstance(pads, list):
            self.groups = [pads]
        else:
            self.groups = pads
        self.sel = 0

    def sel_group(self, n):
        self.sel = n

    def __getattr__(self, name):
        if name in ["dm", "dq", "dqs", "dqs_p", "dqs_n"]:
            return Array([getattr(self.groups[j], name)[i]
                for i in range(len(getattr(self.groups[0], name)))
                for j in range(len(self.groups))])
        else:
            return getattr(self.groups[self.sel], name)

# BitSlip ------------------------------------------------------------------------------------------

class BitSlip(Module):
    def __init__(self, dw, i=None, o=None, rst=None, slp=None, cycles=1):
        self.i   = Signal(dw) if i is None else i
        self.o   = Signal(dw) if o is None else o
        self.rst = Signal()   if rst is None else rst
        self.slp = Signal()   if slp is None else slp
        assert cycles >= 1

        # # #

        value = Signal(max=cycles*dw, reset=cycles*dw-1)
        self.sync += If(self.slp, value.eq(value + 1))
        self.sync += If(self.rst, value.eq(value.reset))

        r = Signal((cycles+1)*dw, reset_less=True)
        self.sync += r.eq(Cat(r[dw:], self.i))
        cases = {}
        for i in range(cycles*dw):
            cases[i] = self.o.eq(r[i+1:dw+i+1])
        self.comb += Case(value, cases)

# TappedDelayLine ----------------------------------------------------------------------------------

class TappedDelayLine(Module):
    def __init__(self, signal=None, ntaps=1):
        self.input = Signal() if signal is None else signal
        self.taps  = Array(Signal.like(self.input) for i in range(ntaps))
        for i in range(ntaps):
            self.sync += self.taps[i].eq(self.input if i == 0 else self.taps[i-1])
        self.output = self.taps[-1]

# DQS Pattern --------------------------------------------------------------------------------------

class DQSPattern(Module):
    def __init__(self, preamble=None, postamble=None, wlevel_en=0, wlevel_strobe=0, register=False):
        self.preamble  = Signal() if preamble  is None else preamble
        self.postamble = Signal() if postamble is None else postamble
        self.o = Signal(8)

        # # #

        # DQS Pattern transmitted as LSB-first.

        self.comb += [
            self.o.eq(0b01010101),
            If(self.preamble,
                self.o.eq(0b00010101)
            ),
            If(self.postamble,
                self.o.eq(0b01010100)
            ),
            If(wlevel_en,
                self.o.eq(0b00000000),
                If(wlevel_strobe,
                    self.o.eq(0b00000001)
                )
            )
        ]
        if register:
            o = Signal.like(self.o)
            self.sync += o.eq(self.o)
            self.o = o

# Settings -----------------------------------------------------------------------------------------

class Settings:
    def set_attributes(self, attributes):
        for k, v in attributes.items():
            setattr(self, k, v)


class PhySettings(Settings):
    def __init__(self, phytype, memtype, databits, dfi_databits,
                 nphases,
                 rdphase, wrphase,
                 cl, read_latency, write_latency, nranks=1, cwl=None,
                 cmd_latency=None, cmd_delay=None):
        self.set_attributes(locals())
        self.cwl = cl if cwl is None else cwl
        self.is_rdimm = False

    # Optional DDR3/DDR4 electrical settings:
    # rtt_nom: Non-Writes on-die termination impedance
    # rtt_wr: Writes on-die termination impedance
    # ron: Output driver impedance
    # tdqs: Termination Data Strobe enable.
    def add_electrical_settings(self, rtt_nom, rtt_wr, ron, tdqs=False):
        assert self.memtype in ["DDR3", "DDR4"]
        self.set_attributes(locals())

    # Optional RDIMM configuration
    def set_rdimm(self, tck, rcd_pll_bypass, rcd_ca_cs_drive, rcd_odt_cke_drive, rcd_clk_drive):
        assert self.memtype == "DDR4"
        self.is_rdimm = True
        self.set_attributes(locals())

class GeomSettings(Settings):
    def __init__(self, bankbits, rowbits, colbits):
        self.set_attributes(locals())
        self.addressbits = max(rowbits, colbits)


class TimingSettings(Settings):
    def __init__(self, tRP, tRCD, tWR, tWTR, tREFI, tRFC, tFAW, tCCD, tRRD, tRC, tRAS, tZQCS):
        self.set_attributes(locals())

# Layouts/Interface --------------------------------------------------------------------------------

def cmd_layout(address_width):
    return [
        ("valid",            1, DIR_M_TO_S),
        ("ready",            1, DIR_S_TO_M),
        ("we",               1, DIR_M_TO_S),
        ("addr", address_width, DIR_M_TO_S),
        ("lock",             1, DIR_S_TO_M), # only used internally

        ("wdata_ready",      1, DIR_S_TO_M),
        ("rdata_valid",      1, DIR_S_TO_M)
    ]

def data_layout(data_width):
    return [
        ("wdata",       data_width, DIR_M_TO_S),
        ("wdata_we", data_width//8, DIR_M_TO_S),
        ("rdata",       data_width, DIR_S_TO_M)
    ]

def cmd_request_layout(a, ba):
    return [
        ("a",     a),
        ("ba",   ba),
        ("cas",   1),
        ("ras",   1),
        ("we",    1)
    ]

def cmd_request_rw_layout(a, ba):
    return cmd_request_layout(a, ba) + [
        ("is_cmd", 1),
        ("is_read", 1),
        ("is_write", 1)
    ]


class LiteDRAMInterface(Record):
    def __init__(self, address_align, settings):
        rankbits = log2_int(settings.phy.nranks)
        self.address_align = address_align
        self.address_width = settings.geom.rowbits + settings.geom.colbits + rankbits - address_align
        self.data_width    = settings.phy.dfi_databits*settings.phy.nphases
        self.nbanks   = settings.phy.nranks*(2**settings.geom.bankbits)
        self.nranks   = settings.phy.nranks
        self.settings = settings

        layout = [("bank"+str(i), cmd_layout(self.address_width)) for i in range(self.nbanks)]
        layout += data_layout(self.data_width)
        Record.__init__(self, layout)
<<<<<<< HEAD
       
# TMR ----------------------------------------------------------------------------------------------
       
def make_TMR_layout(layout):     
    TMRlayout = []
    for f in layout:
        if isinstance(f[1], (int, tuple)):
            if len(f) == 3:
                name, size, direction = f
                TMRlayout.append((name, size*3, direction))
            else:
                name, size = f
                TMRlayout.append((name, size*3))
        elif isinstance(f[1], list):
            name, sublayout = f
            TMRlayout.append((name, make_TMR_layout(sublayout)))
    return TMRlayout
    
class TMRRecord(Record):
    def __init__(self, rec):
        self.layout = make_TMR_layout(rec.layout)
        Record.__init__(self, self.layout)
        
class TMRInput(Module):
    def __init__(self, tmr_signal, control_signal=None):
        sig_length = int(len(tmr_signal) / 3)
    
        self.control = Signal(sig_length)
        self.TMR = tmr_signal
        
        ###
        sig1 = tmr_signal[0:sig_length]
        sig2 = tmr_signal[sig_length:sig_length*2]
        sig3 = tmr_signal[sig_length*2:sig_length*3]
    
        self.comb += self.control.eq((sig1&sig2) | (sig2&sig3) | (sig1&sig3))
        
        if control_signal is not None:
            self.comb += [control_signal.eq(self.control)]
        
class TMROutput(Module):
    def __init__(self, control_signal, tmr_signal=None):
        self.control = control_signal
        self.TMR = Replicate(control_signal, 3)
        
        ###
        
        if tmr_signal is not None:
            self.comb += [tmr_signal.eq(self.TMR)]
            
def connect_TMR(module, TMRrec, rec, master=True):
    layout = rec.layout
    for f in layout:
        if isinstance(f[1], (int, tuple)):
            if len(f) == 3:
                name, size, direction = f
                if master:
                    if direction == DIR_M_TO_S:
                        module.submodules += TMROutput(getattr(rec, name), getattr(TMRrec, name))
                    else:
                        module.submodules += TMRInput(getattr(TMRrec, name), getattr(rec, name))
                else:
                    if direction == DIR_S_TO_M:
                        module.submodules += TMROutput(getattr(rec, name), getattr(TMRrec, name))
                    else:
                        module.submodules += TMRInput(getattr(TMRrec, name), getattr(rec, name))
            else:
                raise TypeError
        else:
            raise TypeError
       
=======
        
# TMR Modules --------------------------------------------------------------------------------------

class TMRInput(Module):

    def __init__(self, received):
        self.result = Signal()
        
        ###

        sig_length = int(len(received) / 3)
        
        sig1 = received[0:sig_length]
        sig2 = received[sig_length:sig_length*2]
        sig3 = received[sig_length*2:sig_length*3]
    
        self.comb += self.result.eq((sig1&sig2) | (sig2&sig3) | (sig1&sig3))
        
class TMROutput(Module):
    def __init__(self, control_signal):
        self.control = control_signal
        self.output = Cat(control_signal, control_signal, control_signal)

class TMRRecord(Record):  
    def __init__(self, rec):
        def TMRLayout(layout):
            TMRLay = []
            for f in layout:
                if isinstance(f[1], (int, tuple)):
                    if len(f) == 3:
                        TMRf = (f[0], 3*f[1], f[2])
                    else:
                        TMRf = (f[0], 3*f[1])
                elif isinstance(f[1], list):
                    TMRf = (f[0], TMRLayout(f[1]))
                TMRLay.append(TMRf)
            return TMRLay
        self.layout = layout = TMRLayout(rec.layout)
        Record.__init__(self, layout)
        
class TMRRecordInput(Module):
    def __init__(self, cmd, name=None):
        self.name = get_obj_var_name(name, "")
        self.layout = cmd.layout
        
        if self.name:
            prefix = self.name + "_"
        else:
            prefix = ""
            
        for f in self.layout:
            if isinstance(f[1], (int, tuple)):
                if len(f) == 2:
                    sigName, sigSize = f
                    TMRIn = TMRInput(getattr(cmd, sigName))
                    self.submodules += TMRIn
                    sig = TMRIn.result
                else:
                    raise TypeError
            elif isinstance(f[1], list):
                sigName, sigSublayout = f
                sig = TMRRecordInput(sigSublayout, prefix+sigName)
            else:
                raise TypeError
            setattr(self, sigName, sig)
            
class TMRRecordOutput(Module):
    def __init__(self, cmd, name=None):
        self.name = get_obj_var_name(name, "")
        self.layout = cmd.layout
        
        if self.name:
            prefix = self.name + "_"
        else:
            prefix = ""
            
        for f in self.layout:
            if isinstance(f[1], (int, tuple)):
                if len(f) == 2:
                    sigName, sigSize = f
                    TMROut = TMROutput(getattr(cmd, sigName))
                    self.submodules += TMROut
                    sig = TMROut.output
                else:
                    raise TypeError
            elif isinstance(f[1], list):
                sigName, sigSublayout = f
                sig = TMRRecordOutput(sigSublayout, prefix+sigName)
            else:
                raise TypeError
            setattr(self, sigName, sig)
        
class TMRRecordMaster(Module):
    def __init__(self, cmd, name=None):
        self.name = get_obj_var_name(name, "")
        self.layout = cmd.layout
        
        if self.name:
            prefix = self.name + "_"
        else:
            prefix = ""
            
        for f in self.layout:
            if isinstance(f[1], (int, tuple)):
                if len(f) == 3:
                    sigName, sigSize, sigDir = f
                    if sigDir == DIR_M_TO_S:
                        sigRec = getattr(cmd, sigName)
                        sig = Signal()
                        TMROut = TMROutput(sig)
                        self.submodules += TMROut
                        self.comb += sigRec.eq(TMROut.output)
                    else:
                        TMRIn = TMRInput(getattr(cmd, sigName))
                        self.submodules += TMRIn
                        sig = TMRIn.result
                else:
                    raise TypeError
            elif isinstance(f[1], list):
                sigName, sigSublayout = f
                sig = TMRRecordMaster(Record(sigSublayout), prefix+sigName)
            else:
                raise TypeError
            setattr(self, sigName, sig)
            
class TMRRecordSlave(Module):
    def __init__(self, cmd, name=None):
        self.name = get_obj_var_name(name, "")
        print(cmd)
        self.layout = cmd.layout
        
        if self.name:
            prefix = self.name + "_"
        else:
            prefix = ""
            
        for f in self.layout:
            if isinstance(f[1], (int, tuple)):
                if len(f) == 3:
                    sigName, sigSize, sigDir = f
                    if sigDir == DIR_S_TO_M:
                        sigRec = getattr(cmd, sigName)
                        sig = Signal()
                        TMROut = TMROutput(sig)
                        self.submodules += TMROut
                        self.comb += sigRec.eq(TMROut.output)
                    else:
                        TMRIn = TMRInput(getattr(cmd, sigName))
                        self.submodules += TMRIn
                        sig = TMRIn.result
                else:
                    raise TypeError
            elif isinstance(f[1], list):
                sigName, sigSublayout = f
                sig = TMRRecordSlave(Record(sigSublayout), prefix+sigName)
            else:
                raise TypeError
            setattr(self, sigName, sig)

>>>>>>> 7f05fc50
# Ports --------------------------------------------------------------------------------------------

def cmd_description(address_width):
    return [
        ("we",               1), # Write (1) or Read (0).
        ("addr", address_width)  # Address (in Controller's words).
    ]

def wdata_description(data_width):
    return [
        ("data",    data_width), # Write Data.
        ("we",   data_width//8), # Write Data byte enable.
    ]

def rdata_description(data_width):
    return [("data", data_width)] # Read Data.

class LiteDRAMNativePort(Settings):
    def __init__(self, mode, address_width, data_width, clock_domain="sys", id=0):
        self.set_attributes(locals())

        self.flush = Signal()
        self.lock  = Signal()

        self.cmd   = stream.Endpoint(cmd_description(address_width))
        self.wdata = stream.Endpoint(wdata_description(data_width))
        self.rdata = stream.Endpoint(rdata_description(data_width))

        # retro-compatibility # FIXME: remove
        self.aw = self.address_width
        self.dw = self.data_width
        self.cd = self.clock_domain

    def get_bank_address(self, bank_bits, cba_shift):
        cba_upper = cba_shift + bank_bits
        return self.cmd.addr[cba_shift:cba_upper]

    def get_row_column_address(self, bank_bits, rca_bits, cba_shift):
        cba_upper = cba_shift + bank_bits
        if cba_shift < rca_bits:
            if cba_shift:
                return Cat(self.cmd.addr[:cba_shift], self.cmd.addr[cba_upper:])
            else:
                return self.cmd.addr[cba_upper:]
        else:
            return self.cmd.addr[:cba_shift]

    def connect(self, port):
        return [
            self.cmd.connect(port.cmd),
            self.wdata.connect(port.wdata),
            port.rdata.connect(self.rdata),
            port.flush.eq(self.flush),
            self.lock.eq(port.lock),
        ]

class LiteDRAMNativeWritePort(LiteDRAMNativePort):
    def __init__(self, *args, **kwargs):
        LiteDRAMNativePort.__init__(self, "write", *args, **kwargs)


class LiteDRAMNativeReadPort(LiteDRAMNativePort):
    def __init__(self, *args, **kwargs):
        LiteDRAMNativePort.__init__(self, "read", *args, **kwargs)


# Timing Controllers -------------------------------------------------------------------------------

class tXXDController(Module):
    def __init__(self, txxd):
        self.valid = valid = Signal()
        self.ready = ready = Signal(reset=txxd is None)
        ready.attr.add("no_retiming")

        # # #

        if txxd is not None:
            count = Signal(max=max(txxd, 2))
            self.sync += \
                If(valid,
                    count.eq(txxd - 1),
                    If((txxd - 1) == 0,
                        ready.eq(1)
                    ).Else(
                        ready.eq(0)
                    )
                ).Elif(~ready,
                    count.eq(count - 1),
                    If(count == 1,
                        ready.eq(1)
                    )
                )


class tFAWController(Module):
    def __init__(self, tfaw):
        self.valid = valid = Signal()
        self.ready = ready = Signal(reset=1)
        ready.attr.add("no_retiming")

        # # #

        if tfaw is not None:
            count  = Signal(max=max(tfaw, 2))
            window = Signal(tfaw)
            self.sync += window.eq(Cat(valid, window))
            self.comb += count.eq(reduce(add, [window[i] for i in range(tfaw)]))
            self.sync += \
                If(count < 4,
                    If(count == 3,
                        ready.eq(~valid)
                    ).Else(
                        ready.eq(1)
                    )
                )<|MERGE_RESOLUTION|>--- conflicted
+++ resolved
@@ -288,7 +288,6 @@
         layout = [("bank"+str(i), cmd_layout(self.address_width)) for i in range(self.nbanks)]
         layout += data_layout(self.data_width)
         Record.__init__(self, layout)
-<<<<<<< HEAD
        
 # TMR ----------------------------------------------------------------------------------------------
        
@@ -359,168 +358,7 @@
                 raise TypeError
         else:
             raise TypeError
-       
-=======
-        
-# TMR Modules --------------------------------------------------------------------------------------
-
-class TMRInput(Module):
-
-    def __init__(self, received):
-        self.result = Signal()
-        
-        ###
-
-        sig_length = int(len(received) / 3)
-        
-        sig1 = received[0:sig_length]
-        sig2 = received[sig_length:sig_length*2]
-        sig3 = received[sig_length*2:sig_length*3]
-    
-        self.comb += self.result.eq((sig1&sig2) | (sig2&sig3) | (sig1&sig3))
-        
-class TMROutput(Module):
-    def __init__(self, control_signal):
-        self.control = control_signal
-        self.output = Cat(control_signal, control_signal, control_signal)
-
-class TMRRecord(Record):  
-    def __init__(self, rec):
-        def TMRLayout(layout):
-            TMRLay = []
-            for f in layout:
-                if isinstance(f[1], (int, tuple)):
-                    if len(f) == 3:
-                        TMRf = (f[0], 3*f[1], f[2])
-                    else:
-                        TMRf = (f[0], 3*f[1])
-                elif isinstance(f[1], list):
-                    TMRf = (f[0], TMRLayout(f[1]))
-                TMRLay.append(TMRf)
-            return TMRLay
-        self.layout = layout = TMRLayout(rec.layout)
-        Record.__init__(self, layout)
-        
-class TMRRecordInput(Module):
-    def __init__(self, cmd, name=None):
-        self.name = get_obj_var_name(name, "")
-        self.layout = cmd.layout
-        
-        if self.name:
-            prefix = self.name + "_"
-        else:
-            prefix = ""
-            
-        for f in self.layout:
-            if isinstance(f[1], (int, tuple)):
-                if len(f) == 2:
-                    sigName, sigSize = f
-                    TMRIn = TMRInput(getattr(cmd, sigName))
-                    self.submodules += TMRIn
-                    sig = TMRIn.result
-                else:
-                    raise TypeError
-            elif isinstance(f[1], list):
-                sigName, sigSublayout = f
-                sig = TMRRecordInput(sigSublayout, prefix+sigName)
-            else:
-                raise TypeError
-            setattr(self, sigName, sig)
-            
-class TMRRecordOutput(Module):
-    def __init__(self, cmd, name=None):
-        self.name = get_obj_var_name(name, "")
-        self.layout = cmd.layout
-        
-        if self.name:
-            prefix = self.name + "_"
-        else:
-            prefix = ""
-            
-        for f in self.layout:
-            if isinstance(f[1], (int, tuple)):
-                if len(f) == 2:
-                    sigName, sigSize = f
-                    TMROut = TMROutput(getattr(cmd, sigName))
-                    self.submodules += TMROut
-                    sig = TMROut.output
-                else:
-                    raise TypeError
-            elif isinstance(f[1], list):
-                sigName, sigSublayout = f
-                sig = TMRRecordOutput(sigSublayout, prefix+sigName)
-            else:
-                raise TypeError
-            setattr(self, sigName, sig)
-        
-class TMRRecordMaster(Module):
-    def __init__(self, cmd, name=None):
-        self.name = get_obj_var_name(name, "")
-        self.layout = cmd.layout
-        
-        if self.name:
-            prefix = self.name + "_"
-        else:
-            prefix = ""
-            
-        for f in self.layout:
-            if isinstance(f[1], (int, tuple)):
-                if len(f) == 3:
-                    sigName, sigSize, sigDir = f
-                    if sigDir == DIR_M_TO_S:
-                        sigRec = getattr(cmd, sigName)
-                        sig = Signal()
-                        TMROut = TMROutput(sig)
-                        self.submodules += TMROut
-                        self.comb += sigRec.eq(TMROut.output)
-                    else:
-                        TMRIn = TMRInput(getattr(cmd, sigName))
-                        self.submodules += TMRIn
-                        sig = TMRIn.result
-                else:
-                    raise TypeError
-            elif isinstance(f[1], list):
-                sigName, sigSublayout = f
-                sig = TMRRecordMaster(Record(sigSublayout), prefix+sigName)
-            else:
-                raise TypeError
-            setattr(self, sigName, sig)
-            
-class TMRRecordSlave(Module):
-    def __init__(self, cmd, name=None):
-        self.name = get_obj_var_name(name, "")
-        print(cmd)
-        self.layout = cmd.layout
-        
-        if self.name:
-            prefix = self.name + "_"
-        else:
-            prefix = ""
-            
-        for f in self.layout:
-            if isinstance(f[1], (int, tuple)):
-                if len(f) == 3:
-                    sigName, sigSize, sigDir = f
-                    if sigDir == DIR_S_TO_M:
-                        sigRec = getattr(cmd, sigName)
-                        sig = Signal()
-                        TMROut = TMROutput(sig)
-                        self.submodules += TMROut
-                        self.comb += sigRec.eq(TMROut.output)
-                    else:
-                        TMRIn = TMRInput(getattr(cmd, sigName))
-                        self.submodules += TMRIn
-                        sig = TMRIn.result
-                else:
-                    raise TypeError
-            elif isinstance(f[1], list):
-                sigName, sigSublayout = f
-                sig = TMRRecordSlave(Record(sigSublayout), prefix+sigName)
-            else:
-                raise TypeError
-            setattr(self, sigName, sig)
-
->>>>>>> 7f05fc50
+
 # Ports --------------------------------------------------------------------------------------------
 
 def cmd_description(address_width):
