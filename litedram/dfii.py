--- conflicted
+++ resolved
@@ -15,29 +15,12 @@
 
 class PhaseInjector(Module, AutoCSR):
     def __init__(self, phase):
-<<<<<<< HEAD
         self._command       = CSRStorage(6, write_from_dev=True)  # cs, we, cas, ras, wren, rden
         self._command_issue = CSR()
         self._address       = CSRStorage(len(phase.address), reset_less=True, write_from_dev=True)
         self._baddress      = CSRStorage(len(phase.bank),    reset_less=True, write_from_dev=True)
         self._wrdata        = CSRStorage(len(phase.wrdata),  reset_less=True, write_from_dev=True)
         self._rddata        = CSRStatus(len(phase.rddata))
-=======
-        self._command       = CSRStorage(fields=[
-            CSRField("cs",   size=1, description="DFI chip select bus"),
-            CSRField("we",   size=1, description="DFI write enable bus"),
-            CSRField("cas",  size=1, description="DFI column address strobe bus"),
-            CSRField("ras",  size=1, description="DFI row address strobe bus"),
-            CSRField("wren", size=1, description="DFI write data enable bus"),
-            CSRField("rden", size=1, description="DFI read data enable bus"),
-        ], description="Control DFI signals on a single phase")
-
-        self._command_issue = CSR() # description="The command gets commited on a write to this register"
-        self._address       = CSRStorage(len(phase.address), reset_less=True,  description="DFI address bus")
-        self._baddress      = CSRStorage(len(phase.bank),    reset_less=True,  description="DFI bank address bus")
-        self._wrdata        = CSRStorage(len(phase.wrdata),  reset_less=True,  description="DFI write data bus")
-        self._rddata        = CSRStatus(len(phase.rddata), description="DFI read data bus")
->>>>>>> c770dd62
 
         # # #
 
@@ -66,19 +49,10 @@
 
 class DFIInjector(Module, AutoCSR):
     def __init__(self, addressbits, bankbits, nranks, databits, nphases=1):
-<<<<<<< HEAD
         inti        = dfi.Interface(addressbits, bankbits, nranks, databits, nphases)
         self.slave  = dfi.Interface(addressbits, bankbits, nranks, databits, nphases)
         self.TMRslave = TMRRecord(self.slave)
         self.master = dfi.Interface(addressbits, bankbits, nranks, databits, nphases)
-=======
-        self.slave   = dfi.Interface(addressbits, bankbits, nranks, databits, nphases)
-        self.master  = dfi.Interface(addressbits, bankbits, nranks, databits, nphases)
-        csr_dfi      = dfi.Interface(addressbits, bankbits, nranks, databits, nphases)
-
-        self.ext_dfi     = dfi.Interface(addressbits, bankbits, nranks, databits, nphases)
-        self.ext_dfi_sel = Signal()
->>>>>>> c770dd62
 
         self._control = CSRStorage(fields=[
             CSRField("sel",     size=1, values=[
@@ -115,7 +89,6 @@
             )
         ]
         for i in range(nranks):
-<<<<<<< HEAD
             self.comb += [phase.cke[i].eq(self._control.fields.cke) for phase in inti.phases]
             self.comb += [phase.odt[i].eq(self._control.fields.odt) for phase in inti.phases if hasattr(phase, "odt")]
         self.comb += [phase.reset_n.eq(self._control.fields.reset_n) for phase in inti.phases if hasattr(phase, "reset_n")]
@@ -195,9 +168,4 @@
                 self.slave.connect(self.master)
             ).Else(
                 self.inti.connect(self.master)
-            )
-=======
-            self.comb += [phase.cke[i].eq(self._control.fields.cke) for phase in csr_dfi.phases]
-            self.comb += [phase.odt[i].eq(self._control.fields.odt) for phase in csr_dfi.phases if hasattr(phase, "odt")]
-        self.comb += [phase.reset_n.eq(self._control.fields.reset_n) for phase in csr_dfi.phases if hasattr(phase, "reset_n")]
->>>>>>> c770dd62
+            )