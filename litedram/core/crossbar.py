--- conflicted
+++ resolved
@@ -63,11 +63,8 @@
     """
     def __init__(self, controller, TMRcontroller):
         self.controller = controller
-<<<<<<< HEAD
+
         self.TMRcontroller = TMRcontroller
-=======
-        self.TMRcontroller = TMRRecordMaster(TMRcontroller)
->>>>>>> 7f05fc50
 
         self.rca_bits         = controller.address_width
         self.nbanks           = controller.nbanks
@@ -147,25 +144,11 @@
 
         for nb, arbiter in enumerate(arbiters):
             bank = getattr(controller, "bank"+str(nb))
-<<<<<<< HEAD
             TMRbank = getattr(TMRcontroller, "bank"+str(nb))
             
             # TMR Setup ----------------------------------------------------------------------------
             
             connect_TMR(self, TMRbank, bank)
-=======
-            
-            TMRbank = getattr(TMRcontroller, "bank"+str(nb))
-            self.comb += [
-                TMRbank.valid.eq(bank.valid),
-                TMRbank.we.eq(bank.we),
-                TMRbank.addr.eq(bank.addr),
-                #bank.ready.eq(TMRbank.ready),
-                #bank.wdata_ready.eq(TMRbank.wdata_ready),
-                #bank.rdata_valid.eq(TMRbank.rdata_valid),
-                #bank.lock.eq(TMRbank.lock)
-            ]
->>>>>>> 7f05fc50
 
             # For each master, determine if another bank locks it ----------------------------------
             master_locked = []
