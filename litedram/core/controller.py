--- conflicted
+++ resolved
@@ -65,11 +65,8 @@
 
         # LiteDRAM Interface (User) ----------------------------------------------------------------
         self.interface = interface = LiteDRAMInterface(address_align, self.settings)
-<<<<<<< HEAD
+
         self.TMRinterface = TMRinterface = TMRRecord(interface)
-=======
-        self.TMRInterface = TMRInterface = TMRRecord(interface)
->>>>>>> 7f05fc50
 
         # DFI Interface (Memory) -------------------------------------------------------------------
         self.dfi = dfi.Interface(
